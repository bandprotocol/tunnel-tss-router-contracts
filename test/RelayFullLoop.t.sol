// SPDX-License-Identifier: MIT

pragma solidity ^0.8.23;

import "forge-std/Test.sol";
import "forge-std/console.sol";

import "../src/libraries/PacketDecoder.sol";
import "../src/interfaces/ITunnelRouter.sol";
import "../src/router/GasPriceTunnelRouter.sol";
import "../src/PacketConsumer.sol";
import "../src/TssVerifier.sol";
import "../src/Vault.sol";
import "./helper/Constants.sol";
import "./helper/TssSignerHelper.sol";

contract RelayFullLoopTest is Test, Constants {
    PacketConsumer packetConsumer;
    GasPriceTunnelRouter tunnelRouter;
    TssVerifier tssVerifier;
    Vault vault;
    bytes32 originatorHash;
    mapping(uint256 => PacketDecoder.SignalPrice) referencePrices;
    int64 referenceTimestamp;
    uint64 constant tunnelId = 1;

    function setUp() public {
        tssVerifier = new TssVerifier(86400, 0x00, address(this));
        tssVerifier.addPubKeyByOwner(
            0,
            CURRENT_GROUP_PARITY - 25,
            CURRENT_GROUP_PX
        );

        vault = new Vault();
        vault.initialize(address(this), address(0x00));
        tunnelRouter = new GasPriceTunnelRouter();
        tunnelRouter.initialize(
            tssVerifier,
            vault,
            address(this),
            75000,
            75000,
<<<<<<< HEAD
            1,
=======
            10,
>>>>>>> 67bded7a
            keccak256("bandchain"),
            keccak256("testnet-evm")
        );
        address[] memory whitelist = new address[](1);
        whitelist[0] = address(this);
        tunnelRouter.setWhitelist(whitelist, true);

        vault.setTunnelRouter(address(tunnelRouter));

        // deploy packet Consumer with specific address.
        bytes memory packetConsumerArgs = abi.encode(
            address(tunnelRouter),
            address(this)
        );
        address packetConsumerAddr = makeAddr("PacketConsumer");
        deployCodeTo(
            "PacketConsumer.sol:PacketConsumer",
            packetConsumerArgs,
            packetConsumerAddr
        );

        packetConsumer = PacketConsumer(payable(packetConsumerAddr));

        // set latest nonce.
        packetConsumer.activate{value: 0.01 ether}(tunnelId, 0);

        originatorHash = Originator.hash(
            tunnelRouter.sourceChainIdHash(),
<<<<<<< HEAD
            1,
=======
            tunnelId,
>>>>>>> 67bded7a
            tunnelRouter.targetChainIdHash(),
            address(packetConsumer)
        );
        assertEq(tunnelRouter.isActive(originatorHash), true);

        PacketDecoder.TssMessage memory tssm = this.decodeTssMessage(
            TSS_RAW_MESSAGE
        );
        assertTrue(tssm.packet.timestamp > 0);
        assertTrue(tssm.packet.signals.length > 0);
        referenceTimestamp = tssm.packet.timestamp;
        for (uint256 i = 0; i < tssm.packet.signals.length; i++) {
            assertTrue(tssm.packet.signals[i].price > 0);
            referencePrices[i] = tssm.packet.signals[i];
        }
    }

    function decodeTssMessage(
        bytes calldata message
    ) public pure returns (PacketDecoder.TssMessage memory) {
        return PacketDecoder.decodeTssMessage(message);
    }

    function testRelayMessageConsumerActivated() public {
        // gasPrice is lower than the user-defined gas fee
        uint256 gasPrice = 1;
        vm.txGasPrice(gasPrice);

        PacketConsumer.Price memory p;

        // Before
        p = packetConsumer.prices("CS:BTC-USD");
        assertEq(p.price, 0);
        assertEq(p.timestamp, 0);
        p = packetConsumer.prices("CS:ETH-USD");
        assertEq(p.price, 0);
        assertEq(p.timestamp, 0);
        p = packetConsumer.prices("CS:BAND-USD");
        assertEq(p.price, 0);
        assertEq(p.timestamp, 0);

        uint256 relayerBalance = address(this).balance;
        uint256 currentGas = gasleft();
        vm.expectEmit();
        emit ITunnelRouter.MessageProcessed(originatorHash, 1, true);
        tunnelRouter.relay(
            TSS_RAW_MESSAGE,
            SIGNATURE_NONCE_ADDR,
            MESSAGE_SIGNATURE
        );
        uint256 gasUsed = currentGas - gasleft();

        // After
        p = packetConsumer.prices("CS:BTC-USD");
        assertEq(p.price, referencePrices[0].price);
        assertEq(p.timestamp, referenceTimestamp);
        p = packetConsumer.prices("CS:ETH-USD");
        assertEq(p.price, referencePrices[1].price);
        assertEq(p.timestamp, referenceTimestamp);
        p = packetConsumer.prices("CS:BAND-USD");
        assertEq(p.price, referencePrices[2].price);
        assertEq(p.timestamp, referenceTimestamp);

        assertEq(tunnelRouter.sequence(originatorHash), 1);
        assertEq(tunnelRouter.isActive(originatorHash), true);

        uint256 feeGain = address(this).balance - relayerBalance;
        assertGt(feeGain, 0);

        uint256 gasUsedDuringProcessMsg = feeGain /
<<<<<<< HEAD
            tunnelRouter.gasFee() -
=======
            gasPrice -
>>>>>>> 67bded7a
            tunnelRouter.additionalGasUsed();

        console.log(
            "gas used during process message: ",
            gasUsedDuringProcessMsg
        );
        console.log(
            "gas used during others step: ",
            gasUsed - gasUsedDuringProcessMsg
        );
    }

    function testRelayMessageConsumerDeactivated() public {
        // gasPrice is more than the user-defined gas fee
        uint256 gasPrice = 100 gwei;
        vm.txGasPrice(gasPrice);

        PacketConsumer.Price memory p;
        uint256 relayerBalance = address(this).balance;
        tunnelRouter.setGasFee(GasPriceTunnelRouter.GasFeeInfo(50 gwei));

        // Before
        p = packetConsumer.prices("CS:BTC-USD");
        assertEq(p.price, 0);
        assertEq(p.timestamp, 0);
        p = packetConsumer.prices("CS:ETH-USD");
        assertEq(p.price, 0);
        assertEq(p.timestamp, 0);
        p = packetConsumer.prices("CS:BAND-USD");
        assertEq(p.price, 0);
        assertEq(p.timestamp, 0);

        uint256 currentGas = gasleft();
        vm.expectEmit();
        emit ITunnelRouter.MessageProcessed(originatorHash, 1, true);
        tunnelRouter.relay(
            TSS_RAW_MESSAGE,
            SIGNATURE_NONCE_ADDR,
            MESSAGE_SIGNATURE
        );
        uint256 gasUsed = currentGas - gasleft();

        // After
        p = packetConsumer.prices("CS:BTC-USD");
        assertEq(p.price, referencePrices[0].price);
        assertEq(p.timestamp, referenceTimestamp);
        p = packetConsumer.prices("CS:ETH-USD");
        assertEq(p.price, referencePrices[1].price);
        assertEq(p.timestamp, referenceTimestamp);
        p = packetConsumer.prices("CS:BAND-USD");
        assertEq(p.price, referencePrices[2].price);
        assertEq(p.timestamp, referenceTimestamp);

        assertEq(tunnelRouter.sequence(originatorHash), 1);
        assertEq(tunnelRouter.isActive(originatorHash), false);

        uint256 feeGain = address(this).balance - relayerBalance;
        assertGt(feeGain, 0);

        uint256 gasUsedDuringProcessMsg = feeGain /
            tunnelRouter.gasFee() -
            tunnelRouter.additionalGasUsed();

        console.log(
            "gas used during process message: ",
            gasUsedDuringProcessMsg
        );
        console.log(
            "gas used during others step: ",
            gasUsed - gasUsedDuringProcessMsg
        );
    }

    function testRelayInvalidSequence() public {
        packetConsumer.deactivate(tunnelId);

        packetConsumer.activate{value: 0.01 ether}(tunnelId, 3);

        bytes memory expectedErr = abi.encodeWithSelector(
            ITunnelRouter.InvalidSequence.selector,
            4,
            1
        );
        vm.expectRevert(expectedErr);
        tunnelRouter.relay(
            TSS_RAW_MESSAGE,
            SIGNATURE_NONCE_ADDR,
            MESSAGE_SIGNATURE
        );
    }

    function testRelayInactiveTunnel() public {
        packetConsumer.deactivate(tunnelId);

        bytes memory expectedErr = abi.encodeWithSelector(
            ITunnelRouter.TunnelNotActive.selector,
            originatorHash
        );
        vm.expectRevert(expectedErr);
        tunnelRouter.relay(
            TSS_RAW_MESSAGE,
            SIGNATURE_NONCE_ADDR,
            MESSAGE_SIGNATURE
        );
    }

    function testRelayVaultNotEnoughToken() public {
        tunnelRouter.setGasFee(GasPriceTunnelRouter.GasFeeInfo(1 ether));
        vm.txGasPrice(1 ether);

        vm.expectRevert(); // underflow error
        tunnelRouter.relay(
            TSS_RAW_MESSAGE,
            SIGNATURE_NONCE_ADDR,
            MESSAGE_SIGNATURE
        );
    }

    function testReactivateAlreadyActive() public {
        bytes memory expectedErr = abi.encodeWithSelector(
            ITunnelRouter.TunnelAlreadyActive.selector,
            originatorHash
        );
        vm.expectRevert(expectedErr);
        packetConsumer.activate(tunnelId, 1);
    }

    function testSenderNotInWhitelist() public {
        bytes memory expectedErr = abi.encodeWithSelector(
            ITunnelRouter.SenderNotWhitelisted.selector,
            MOCK_SENDER
        );

        vm.expectRevert(expectedErr);
        vm.prank(MOCK_SENDER);

        tunnelRouter.relay(
            TSS_RAW_MESSAGE,
            SIGNATURE_NONCE_ADDR,
            MESSAGE_SIGNATURE
        );
    }

    function testSetWhitelistInvalidSender() public {
        bytes memory expectedErr = abi.encodeWithSelector(
            ITunnelRouter.InvalidSenderAddress.selector
        );

        vm.expectRevert(expectedErr);

        address[] memory whitelist = new address[](1);
        whitelist[0] = address(0);
        tunnelRouter.setWhitelist(whitelist, true);
    }

    function testNonAdminCannotGrantGasFeeUpdater() public {
        address[] memory accounts = new address[](1);
        accounts[0] = MOCK_VALID_GAS_FEE_UPDATER_ROLE;

        vm.prank(MOCK_VALID_GAS_FEE_UPDATER_ROLE);
        vm.expectRevert();
        tunnelRouter.grantGasFeeUpdater(accounts);
    }

    function testGrantGasFeeUpdaterRoleAllowsSetGasFee() public {
        vm.prank(MOCK_VALID_GAS_FEE_UPDATER_ROLE);
        vm.expectRevert();
        tunnelRouter.setGasFee(
            GasPriceTunnelRouter.GasFeeInfo({gasPrice: 2 gwei})
        );

        address[] memory accounts = new address[](1);
        accounts[0] = MOCK_VALID_GAS_FEE_UPDATER_ROLE;
        tunnelRouter.grantGasFeeUpdater(accounts);

        vm.prank(MOCK_VALID_GAS_FEE_UPDATER_ROLE);
        tunnelRouter.setGasFee(
            GasPriceTunnelRouter.GasFeeInfo({gasPrice: 2 gwei})
        );

        vm.prank(MOCK_INVALID_GAS_FEE_UPDATER_ROLE);
        vm.expectRevert();
        tunnelRouter.setGasFee(
            GasPriceTunnelRouter.GasFeeInfo({gasPrice: 2 gwei})
        );
    }

    function testRevokeGasFeeUpdaterRolePreventsSetGasFee() public {
        address[] memory accounts = new address[](1);
        accounts[0] = MOCK_VALID_GAS_FEE_UPDATER_ROLE;
        tunnelRouter.grantGasFeeUpdater(accounts);

        vm.prank(MOCK_VALID_GAS_FEE_UPDATER_ROLE);
        tunnelRouter.setGasFee(
            GasPriceTunnelRouter.GasFeeInfo({gasPrice: 2 gwei})
        );

        tunnelRouter.revokeGasFeeUpdater(accounts);

        vm.prank(MOCK_VALID_GAS_FEE_UPDATER_ROLE);
        vm.expectRevert();
        tunnelRouter.setGasFee(
            GasPriceTunnelRouter.GasFeeInfo({gasPrice: 2 gwei})
        );
    }

    receive() external payable {}
}<|MERGE_RESOLUTION|>--- conflicted
+++ resolved
@@ -31,6 +31,11 @@
             CURRENT_GROUP_PARITY - 25,
             CURRENT_GROUP_PX
         );
+        tssVerifier.addPubKeyByOwner(
+            0,
+            CURRENT_GROUP_PARITY - 25,
+            CURRENT_GROUP_PX
+        );
 
         vault = new Vault();
         vault.initialize(address(this), address(0x00));
@@ -41,11 +46,7 @@
             address(this),
             75000,
             75000,
-<<<<<<< HEAD
             1,
-=======
-            10,
->>>>>>> 67bded7a
             keccak256("bandchain"),
             keccak256("testnet-evm")
         );
@@ -74,11 +75,7 @@
 
         originatorHash = Originator.hash(
             tunnelRouter.sourceChainIdHash(),
-<<<<<<< HEAD
-            1,
-=======
             tunnelId,
->>>>>>> 67bded7a
             tunnelRouter.targetChainIdHash(),
             address(packetConsumer)
         );
@@ -149,11 +146,7 @@
         assertGt(feeGain, 0);
 
         uint256 gasUsedDuringProcessMsg = feeGain /
-<<<<<<< HEAD
             tunnelRouter.gasFee() -
-=======
-            gasPrice -
->>>>>>> 67bded7a
             tunnelRouter.additionalGasUsed();
 
         console.log(
