--- conflicted
+++ resolved
@@ -123,11 +123,7 @@
 
     function testSenderNotInWhitelist() public {
         bytes memory expectedErr = abi.encodeWithSelector(
-<<<<<<< HEAD
-            ITunnelRouter.SenderNotInWhitelist.selector,
-=======
             ITunnelRouter.SenderNotWhitelisted.selector,
->>>>>>> 39f513d7
             MOCK_SENDER
         );
 
