// SPDX-License-Identifier: MIT

pragma solidity ^0.8.13;

import "../../src/libraries/PacketDecoder.sol";

contract Constants {
    uint8 CURRENT_GROUP_PARITY = 2;
<<<<<<< HEAD
    uint256 CURRENT_GROUP_PX =
        0xc0ebd57be3c91f2d1e4902eb8f7d86cffca9d8666261575c66c67f01ae4ae6bd;

    bytes constant TSS_RAW_MESSAGE =
        abi.encodePacked(
            hex"1685a5b64d5adf67aa720fd286ebbcce80b1c9555c75bce045a3c52c726c9108"
            hex"00000000672d7dd4",
            hex"0000000000000001",
            hex"d3813e0ccba0ad5a",
            hex"0000000000000000000000000000000000000000000000000000000000000020",
            hex"0000000000000000000000000000000000000000000000000000000000000001",
            hex"0000000000000000000000000000000000000000000000000000000000000001",
            hex"00000000000000000000000000000000000000000000000000000000000000c0",
            hex"0000000000000000000000000000000000000000000000000000000000000100",
            hex"0000000000000000000000000000000000000000000000000000000000000160",
            hex"00000000000000000000000000000000000000000000000000000000672d7dd4",
            hex"000000000000000000000000000000000000000000000000000000000000000b",
            hex"746573746e65742d65766d000000000000000000000000000000000000000000",
            hex"000000000000000000000000000000000000000000000000000000000000002a",
            hex"3078653030463166383561624442326146363736303735393534376434353064",
            hex"6136384345363642623100000000000000000000000000000000000000000000",
            hex"0000000000000000000000000000000000000000000000000000000000000002",
            hex"0000000000000000000000000000000000000000000043533a4254432d555344",
            hex"0000000000000000000000000000000000000000000000000000000000000000",
            hex"0000000000000000000000000000000000000000000043533a4554482d555344",
            hex"0000000000000000000000000000000000000000000000000000000000000000"
        );
    uint256 constant MESSAGE_SIGNATURE =
        0xdb1487a4227350bd9a0e0f9f9bd7e2a769414fbac733f68eff9e8a01352de63a;
    address constant SIGNATURE_NONCE_ADDR =
        0x876172f41ea36aa6820105D4a754409054A59953;
    address constant MOCK_SENDER = 
        0x5B38Da6a701c568545dCfcB03FcB875f56beddC4;

    function DECODED_TSS_MESSAGE()
        public
        pure
        returns (PacketDecoder.TssMessage memory)
    {
        PacketDecoder.SignalPrice[]
            memory signalPriceInfos = new PacketDecoder.SignalPrice[](2);
        bytes memory signalIDBtc = abi.encodePacked(
            hex"00000000000000000000000000000000000000000000",
            "CS:BTC-USD"
        );
        signalPriceInfos[0] = PacketDecoder.SignalPrice(
            bytes32(signalIDBtc),
            0
        );

        bytes memory signalIDEth = abi.encodePacked(
            hex"00000000000000000000000000000000000000000000",
            "CS:ETH-USD"
        );
        signalPriceInfos[1] = PacketDecoder.SignalPrice(
            bytes32(signalIDEth),
            0
        );

        PacketDecoder.Packet memory packet = PacketDecoder.Packet(
            1,
            1,
            "testnet-evm",
            "0xe00F1f85abDB2aF6760759547d450da68CE66Bb1",
            signalPriceInfos,
            1731034580
        );
=======
    uint256 CURRENT_GROUP_PX = 0xf885baa0c9853f95f41323a94de958ce15c178bc8e3efedb26e18ef1631b7650;

    bytes constant TSS_RAW_MESSAGE = abi.encodePacked(
        hex"1930634c04eaace73b84b572782f354be5c6c84233d24c0ede853409d89c3585",
        hex"00000000674c2ae0",
        hex"0000000000000001",
        hex"d3813e0ccba0ad5a",
        hex"0000000000000000000000000000000000000000000000000000000000000020",
        hex"0000000000000000000000000000000000000000000000000000000000000001",
        hex"0000000000000000000000000000000000000000000000000000000000000060",
        hex"00000000000000000000000000000000000000000000000000000000674c2ae0",
        hex"0000000000000000000000000000000000000000000000000000000000000002",
        hex"0000000000000000000000000000000000000000000043533a4254432d555344",
        hex"0000000000000000000000000000000000000000000000000000000000000000",
        hex"0000000000000000000000000000000000000000000043533a4554482d555344",
        hex"0000000000000000000000000000000000000000000000000000000000000000"
    );
    uint256 constant MESSAGE_SIGNATURE = 0x27f9063d0e40e9e3ab3e0d819383efa68c39472c0708bd37313cde954d795ea5;
    address constant SIGNATURE_NONCE_ADDR = 0x7BeBbc01C22D893dD71DC3D32c0D109f31556e4C;

    function DECODED_TSS_MESSAGE() public pure returns (PacketDecoder.TssMessage memory) {
        PacketDecoder.SignalPrice[] memory signalPriceInfos = new PacketDecoder.SignalPrice[](2);
        bytes memory signalIDBtc = abi.encodePacked(hex"00000000000000000000000000000000000000000000", "CS:BTC-USD");
        signalPriceInfos[0] = PacketDecoder.SignalPrice(bytes32(signalIDBtc), 0);

        bytes memory signalIDEth = abi.encodePacked(hex"00000000000000000000000000000000000000000000", "CS:ETH-USD");
        signalPriceInfos[1] = PacketDecoder.SignalPrice(bytes32(signalIDEth), 0);

        PacketDecoder.Packet memory packet = PacketDecoder.Packet(1, signalPriceInfos, 1733044960);
>>>>>>> a0941910

        PacketDecoder.TssMessage memory tssMessage = PacketDecoder.TssMessage(
            0x1930634c04eaace73b84b572782f354be5c6c84233d24c0ede853409d89c3585,
            1733044960,
            1,
            PacketDecoder.EncoderType.FixedPoint,
            packet
        );

        return tssMessage;
    }

    constructor() {}
}<|MERGE_RESOLUTION|>--- conflicted
+++ resolved
@@ -6,75 +6,6 @@
 
 contract Constants {
     uint8 CURRENT_GROUP_PARITY = 2;
-<<<<<<< HEAD
-    uint256 CURRENT_GROUP_PX =
-        0xc0ebd57be3c91f2d1e4902eb8f7d86cffca9d8666261575c66c67f01ae4ae6bd;
-
-    bytes constant TSS_RAW_MESSAGE =
-        abi.encodePacked(
-            hex"1685a5b64d5adf67aa720fd286ebbcce80b1c9555c75bce045a3c52c726c9108"
-            hex"00000000672d7dd4",
-            hex"0000000000000001",
-            hex"d3813e0ccba0ad5a",
-            hex"0000000000000000000000000000000000000000000000000000000000000020",
-            hex"0000000000000000000000000000000000000000000000000000000000000001",
-            hex"0000000000000000000000000000000000000000000000000000000000000001",
-            hex"00000000000000000000000000000000000000000000000000000000000000c0",
-            hex"0000000000000000000000000000000000000000000000000000000000000100",
-            hex"0000000000000000000000000000000000000000000000000000000000000160",
-            hex"00000000000000000000000000000000000000000000000000000000672d7dd4",
-            hex"000000000000000000000000000000000000000000000000000000000000000b",
-            hex"746573746e65742d65766d000000000000000000000000000000000000000000",
-            hex"000000000000000000000000000000000000000000000000000000000000002a",
-            hex"3078653030463166383561624442326146363736303735393534376434353064",
-            hex"6136384345363642623100000000000000000000000000000000000000000000",
-            hex"0000000000000000000000000000000000000000000000000000000000000002",
-            hex"0000000000000000000000000000000000000000000043533a4254432d555344",
-            hex"0000000000000000000000000000000000000000000000000000000000000000",
-            hex"0000000000000000000000000000000000000000000043533a4554482d555344",
-            hex"0000000000000000000000000000000000000000000000000000000000000000"
-        );
-    uint256 constant MESSAGE_SIGNATURE =
-        0xdb1487a4227350bd9a0e0f9f9bd7e2a769414fbac733f68eff9e8a01352de63a;
-    address constant SIGNATURE_NONCE_ADDR =
-        0x876172f41ea36aa6820105D4a754409054A59953;
-    address constant MOCK_SENDER = 
-        0x5B38Da6a701c568545dCfcB03FcB875f56beddC4;
-
-    function DECODED_TSS_MESSAGE()
-        public
-        pure
-        returns (PacketDecoder.TssMessage memory)
-    {
-        PacketDecoder.SignalPrice[]
-            memory signalPriceInfos = new PacketDecoder.SignalPrice[](2);
-        bytes memory signalIDBtc = abi.encodePacked(
-            hex"00000000000000000000000000000000000000000000",
-            "CS:BTC-USD"
-        );
-        signalPriceInfos[0] = PacketDecoder.SignalPrice(
-            bytes32(signalIDBtc),
-            0
-        );
-
-        bytes memory signalIDEth = abi.encodePacked(
-            hex"00000000000000000000000000000000000000000000",
-            "CS:ETH-USD"
-        );
-        signalPriceInfos[1] = PacketDecoder.SignalPrice(
-            bytes32(signalIDEth),
-            0
-        );
-
-        PacketDecoder.Packet memory packet = PacketDecoder.Packet(
-            1,
-            1,
-            "testnet-evm",
-            "0xe00F1f85abDB2aF6760759547d450da68CE66Bb1",
-            signalPriceInfos,
-            1731034580
-        );
-=======
     uint256 CURRENT_GROUP_PX = 0xf885baa0c9853f95f41323a94de958ce15c178bc8e3efedb26e18ef1631b7650;
 
     bytes constant TSS_RAW_MESSAGE = abi.encodePacked(
@@ -94,6 +25,8 @@
     );
     uint256 constant MESSAGE_SIGNATURE = 0x27f9063d0e40e9e3ab3e0d819383efa68c39472c0708bd37313cde954d795ea5;
     address constant SIGNATURE_NONCE_ADDR = 0x7BeBbc01C22D893dD71DC3D32c0D109f31556e4C;
+    address constant MOCK_SENDER = 
+        0x5B38Da6a701c568545dCfcB03FcB875f56beddC4;
 
     function DECODED_TSS_MESSAGE() public pure returns (PacketDecoder.TssMessage memory) {
         PacketDecoder.SignalPrice[] memory signalPriceInfos = new PacketDecoder.SignalPrice[](2);
@@ -104,7 +37,6 @@
         signalPriceInfos[1] = PacketDecoder.SignalPrice(bytes32(signalIDEth), 0);
 
         PacketDecoder.Packet memory packet = PacketDecoder.Packet(1, signalPriceInfos, 1733044960);
->>>>>>> a0941910
 
         PacketDecoder.TssMessage memory tssMessage = PacketDecoder.TssMessage(
             0x1930634c04eaace73b84b572782f354be5c6c84233d24c0ede853409d89c3585,
