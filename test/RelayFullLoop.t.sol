// SPDX-License-Identifier: MIT

pragma solidity ^0.8.23;

import "forge-std/Test.sol";
import "forge-std/console.sol";

import "../src/libraries/PacketDecoder.sol";
import "../src/interfaces/ITunnelRouter.sol";
import "../src/router/GasPriceTunnelRouter.sol";
import "../src/PacketConsumer.sol";
import "../src/TssVerifier.sol";
import "../src/Vault.sol";
import "./helper/Constants.sol";
import "./helper/TssSignerHelper.sol";

contract RelayFullLoopTest is Test, Constants {
    PacketConsumer packetConsumer;
    GasPriceTunnelRouter tunnelRouter;
    TssVerifier tssVerifier;
    Vault vault;
    bytes32 originatorHash;
    mapping(uint256 => PacketDecoder.SignalPrice) referencePrices;
    int64 referenceTimestamp;
    uint64 constant tunnelId = 1;

    function setUp() public {
        tssVerifier = new TssVerifier(86400, 0x00, address(this));
        tssVerifier.addPubKeyByOwner(
            0,
            CURRENT_GROUP_PARITY - 25,
            CURRENT_GROUP_PX
        );

        vault = new Vault();
        vault.initialize(address(this), address(0x00));
        tunnelRouter = new GasPriceTunnelRouter();
        tunnelRouter.initialize(
<<<<<<< HEAD
            tssVerifier,
            vault,
            address(this),
            75000,
            75000,
            1,
            keccak256("bandchain"),
            keccak256("testnet-evm")
=======
            tssVerifier, vault, address(this), 75000, 75000, 10, keccak256("bandchain"), keccak256("testnet-evm")
>>>>>>> 840cd533
        );
        address[] memory whitelist = new address[](1);
        whitelist[0] = address(this);
        tunnelRouter.setWhitelist(whitelist, true);

        vault.setTunnelRouter(address(tunnelRouter));

        // deploy packet Consumer with specific address.
        bytes memory packetConsumerArgs = abi.encode(
            address(tunnelRouter),
            address(this)
        );
        address packetConsumerAddr = makeAddr("PacketConsumer");
        deployCodeTo(
            "PacketConsumer.sol:PacketConsumer",
            packetConsumerArgs,
            packetConsumerAddr
        );

        packetConsumer = PacketConsumer(payable(packetConsumerAddr));

        // set latest nonce.
        packetConsumer.activate{value: 0.01 ether}(tunnelId, 0);

        originatorHash = Originator.hash(
            tunnelRouter.sourceChainIdHash(),
            tunnelId,
            tunnelRouter.targetChainIdHash(),
            address(packetConsumer)
        );
        assertEq(tunnelRouter.isActive(originatorHash), true);

        PacketDecoder.TssMessage memory tssm = this.decodeTssMessage(
            TSS_RAW_MESSAGE
        );
        assertTrue(tssm.packet.timestamp > 0);
        assertTrue(tssm.packet.signals.length > 0);
        referenceTimestamp = tssm.packet.timestamp;
        for (uint256 i = 0; i < tssm.packet.signals.length; i++) {
            assertTrue(tssm.packet.signals[i].price > 0);
            referencePrices[i] = tssm.packet.signals[i];
        }
    }

    function decodeTssMessage(
        bytes calldata message
    ) public pure returns (PacketDecoder.TssMessage memory) {
        return PacketDecoder.decodeTssMessage(message);
    }

    function testRelayMessageConsumerActivated() public {
        // gasPrice is lower than the user-defined gas fee
        uint256 gasPrice = 1;
        vm.txGasPrice(gasPrice);

        PacketConsumer.Price memory p;

        // Before
        p = packetConsumer.prices("CS:BTC-USD");
        assertEq(p.price, 0);
        assertEq(p.timestamp, 0);
        p = packetConsumer.prices("CS:ETH-USD");
        assertEq(p.price, 0);
        assertEq(p.timestamp, 0);
        p = packetConsumer.prices("CS:BAND-USD");
        assertEq(p.price, 0);
        assertEq(p.timestamp, 0);

        uint256 relayerBalance = address(this).balance;
        uint256 currentGas = gasleft();
        vm.expectEmit();
        emit ITunnelRouter.MessageProcessed(originatorHash, 1, true);
        tunnelRouter.relay(
            TSS_RAW_MESSAGE,
            SIGNATURE_NONCE_ADDR,
            MESSAGE_SIGNATURE
        );
        uint256 gasUsed = currentGas - gasleft();

        // After
        p = packetConsumer.prices("CS:BTC-USD");
        assertEq(p.price, referencePrices[0].price);
        assertEq(p.timestamp, referenceTimestamp);
        p = packetConsumer.prices("CS:ETH-USD");
        assertEq(p.price, referencePrices[1].price);
        assertEq(p.timestamp, referenceTimestamp);
        p = packetConsumer.prices("CS:BAND-USD");
        assertEq(p.price, referencePrices[2].price);
        assertEq(p.timestamp, referenceTimestamp);

        assertEq(tunnelRouter.sequence(originatorHash), 1);
        assertEq(tunnelRouter.isActive(originatorHash), true);

        uint256 feeGain = address(this).balance - relayerBalance;
        assertGt(feeGain, 0);

<<<<<<< HEAD
        uint256 gasUsedDuringProcessMsg = feeGain /
            tunnelRouter.gasFee() -
            tunnelRouter.additionalGasUsed();
=======
        uint256 gasUsedDuringProcessMsg = feeGain / gasPrice - tunnelRouter.additionalGasUsed();
>>>>>>> 840cd533

        console.log(
            "gas used during process message: ",
            gasUsedDuringProcessMsg
        );
        console.log(
            "gas used during others step: ",
            gasUsed - gasUsedDuringProcessMsg
        );
    }

    function testRelayMessageConsumerDeactivated() public {
        // gasPrice is more than the user-defined gas fee
        uint256 gasPrice = 100 gwei;
        vm.txGasPrice(gasPrice);

        PacketConsumer.Price memory p;
        uint256 relayerBalance = address(this).balance;
        tunnelRouter.setGasFee(GasPriceTunnelRouter.GasFeeInfo(50 gwei));

        // Before
        p = packetConsumer.prices("CS:BTC-USD");
        assertEq(p.price, 0);
        assertEq(p.timestamp, 0);
        p = packetConsumer.prices("CS:ETH-USD");
        assertEq(p.price, 0);
        assertEq(p.timestamp, 0);
        p = packetConsumer.prices("CS:BAND-USD");
        assertEq(p.price, 0);
        assertEq(p.timestamp, 0);

        uint256 currentGas = gasleft();
        vm.expectEmit();
        emit ITunnelRouter.MessageProcessed(originatorHash, 1, true);
        tunnelRouter.relay(
            TSS_RAW_MESSAGE,
            SIGNATURE_NONCE_ADDR,
            MESSAGE_SIGNATURE
        );
        uint256 gasUsed = currentGas - gasleft();

        // After
        p = packetConsumer.prices("CS:BTC-USD");
        assertEq(p.price, referencePrices[0].price);
        assertEq(p.timestamp, referenceTimestamp);
        p = packetConsumer.prices("CS:ETH-USD");
        assertEq(p.price, referencePrices[1].price);
        assertEq(p.timestamp, referenceTimestamp);
        p = packetConsumer.prices("CS:BAND-USD");
        assertEq(p.price, referencePrices[2].price);
        assertEq(p.timestamp, referenceTimestamp);

        assertEq(tunnelRouter.sequence(originatorHash), 1);
        assertEq(tunnelRouter.isActive(originatorHash), false);

        uint256 feeGain = address(this).balance - relayerBalance;
        assertGt(feeGain, 0);

        uint256 gasUsedDuringProcessMsg = feeGain /
            tunnelRouter.gasFee() -
            tunnelRouter.additionalGasUsed();

        console.log(
            "gas used during process message: ",
            gasUsedDuringProcessMsg
        );
        console.log(
            "gas used during others step: ",
            gasUsed - gasUsedDuringProcessMsg
        );
    }

    function testRelayInvalidSequence() public {
        packetConsumer.deactivate(tunnelId);

        packetConsumer.activate{value: 0.01 ether}(tunnelId, 3);

        bytes memory expectedErr = abi.encodeWithSelector(
            ITunnelRouter.InvalidSequence.selector,
            4,
            1
        );
        vm.expectRevert(expectedErr);
        tunnelRouter.relay(
            TSS_RAW_MESSAGE,
            SIGNATURE_NONCE_ADDR,
            MESSAGE_SIGNATURE
        );
    }

    function testRelayInactiveTunnel() public {
        packetConsumer.deactivate(tunnelId);

        bytes memory expectedErr = abi.encodeWithSelector(
            ITunnelRouter.TunnelNotActive.selector,
            originatorHash
        );
        vm.expectRevert(expectedErr);
        tunnelRouter.relay(
            TSS_RAW_MESSAGE,
            SIGNATURE_NONCE_ADDR,
            MESSAGE_SIGNATURE
        );
    }

    function testRelayVaultNotEnoughToken() public {
        tunnelRouter.setGasFee(GasPriceTunnelRouter.GasFeeInfo(1 ether));
        vm.txGasPrice(1 ether);

        vm.expectRevert(); // underflow error
        tunnelRouter.relay(
            TSS_RAW_MESSAGE,
            SIGNATURE_NONCE_ADDR,
            MESSAGE_SIGNATURE
        );
    }

    function testReactivateAlreadyActive() public {
        bytes memory expectedErr = abi.encodeWithSelector(
            ITunnelRouter.TunnelAlreadyActive.selector,
            originatorHash
        );
        vm.expectRevert(expectedErr);
        packetConsumer.activate(tunnelId, 1);
    }

    function testSenderNotInWhitelist() public {
        bytes memory expectedErr = abi.encodeWithSelector(
            ITunnelRouter.SenderNotWhitelisted.selector,
            MOCK_SENDER
        );

        vm.expectRevert(expectedErr);
        vm.prank(MOCK_SENDER);

        tunnelRouter.relay(
            TSS_RAW_MESSAGE,
            SIGNATURE_NONCE_ADDR,
            MESSAGE_SIGNATURE
        );
    }

    function testSetWhitelistInvalidSender() public {
        bytes memory expectedErr = abi.encodeWithSelector(
            ITunnelRouter.InvalidSenderAddress.selector
        );

        vm.expectRevert(expectedErr);

        address[] memory whitelist = new address[](1);
        whitelist[0] = address(0);
        tunnelRouter.setWhitelist(whitelist, true);
    }

    receive() external payable {}
}<|MERGE_RESOLUTION|>--- conflicted
+++ resolved
@@ -36,18 +36,14 @@
         vault.initialize(address(this), address(0x00));
         tunnelRouter = new GasPriceTunnelRouter();
         tunnelRouter.initialize(
-<<<<<<< HEAD
             tssVerifier,
             vault,
             address(this),
             75000,
             75000,
-            1,
+            10,
             keccak256("bandchain"),
             keccak256("testnet-evm")
-=======
-            tssVerifier, vault, address(this), 75000, 75000, 10, keccak256("bandchain"), keccak256("testnet-evm")
->>>>>>> 840cd533
         );
         address[] memory whitelist = new address[](1);
         whitelist[0] = address(this);
@@ -144,13 +140,9 @@
         uint256 feeGain = address(this).balance - relayerBalance;
         assertGt(feeGain, 0);
 
-<<<<<<< HEAD
         uint256 gasUsedDuringProcessMsg = feeGain /
-            tunnelRouter.gasFee() -
+            gasPrice -
             tunnelRouter.additionalGasUsed();
-=======
-        uint256 gasUsedDuringProcessMsg = feeGain / gasPrice - tunnelRouter.additionalGasUsed();
->>>>>>> 840cd533
 
         console.log(
             "gas used during process message: ",
