// SPDX-License-Identifier: MIT

pragma solidity ^0.8.23;

import "forge-std/Test.sol";
import "../src/libraries/PacketDecoder.sol";
import "../src/interfaces/ITunnelRouter.sol";
import "../src/router/GasPriceTunnelRouter.sol";
import "../src/PacketConsumer.sol";
import "../src/TssVerifier.sol";
import "../src/Vault.sol";
import "./helper/Constants.sol";
import "./helper/TssSignerHelper.sol";

contract RelayFullLoopTest is Test, Constants {
    PacketConsumer packetConsumer;
    GasPriceTunnelRouter tunnelRouter;
    TssVerifier tssVerifier;
    Vault vault;
    bytes32 originatorHash;
    mapping(uint256 => PacketDecoder.SignalPrice) referencePrices;
    int64 referenceTimestamp;
    uint64 constant tunnelId = 1;

    function setUp() public {
        tssVerifier = new TssVerifier(86400, 0x00, address(this));
        tssVerifier.addPubKeyByOwner(
            0,
            CURRENT_GROUP_PARITY - 25,
            CURRENT_GROUP_PX
        );

        vault = new Vault();
        vault.initialize(address(this), address(0x00));
        tunnelRouter = new GasPriceTunnelRouter();
        tunnelRouter.initialize(
<<<<<<< HEAD
            tssVerifier, vault, address(this), 75000, 150000, 1, keccak256("bandchain"), keccak256("testnet-evm")
=======
            tssVerifier,
            vault,
            address(this),
            75000,
            75000,
            10,
            keccak256("bandchain"),
            keccak256("testnet-evm")
>>>>>>> 2e1fb0a9
        );
        address[] memory whitelist = new address[](1);
        whitelist[0] = address(this);
        tunnelRouter.setWhitelist(whitelist, true);

        vault.setTunnelRouter(address(tunnelRouter));

        // deploy packet Consumer with specific address.
        bytes memory packetConsumerArgs = abi.encode(
            address(tunnelRouter),
            address(this)
        );
        address packetConsumerAddr = makeAddr("PacketConsumer");
        deployCodeTo(
            "PacketConsumer.sol:PacketConsumer",
            packetConsumerArgs,
            packetConsumerAddr
        );

        packetConsumer = PacketConsumer(payable(packetConsumerAddr));

        // set latest nonce.
        packetConsumer.activate{value: 0.01 ether}(tunnelId, 0);

        originatorHash = Originator.hash(
            tunnelRouter.sourceChainIdHash(),
            tunnelId,
            tunnelRouter.targetChainIdHash(),
            address(packetConsumer)
        );
        assertEq(tunnelRouter.isActive(originatorHash), true);

        PacketDecoder.TssMessage memory tssm = this.decodeTssMessage(
            TSS_RAW_MESSAGE
        );
        assertTrue(tssm.packet.timestamp > 0);
        assertTrue(tssm.packet.signals.length > 0);
        referenceTimestamp = tssm.packet.timestamp;
        for (uint256 i = 0; i < tssm.packet.signals.length; i++) {
            assertTrue(tssm.packet.signals[i].price > 0);
            referencePrices[i] = tssm.packet.signals[i];
        }
    }

    function decodeTssMessage(
        bytes calldata message
    ) public pure returns (PacketDecoder.TssMessage memory) {
        return PacketDecoder.decodeTssMessage(message);
    }

    function testRelayMessageConsumerActivated() public {
        // gasPrice is lower than the user-defined gas fee
        uint256 gasPrice = 1;
        vm.txGasPrice(gasPrice);

        PacketConsumer.Price memory p;

        // Before
        bytes memory expectedErr = abi.encodeWithSelector(IPacketConsumer.SignalIdNotAvailable.selector, "CS:BTC-USD");
        vm.expectRevert(expectedErr);
        packetConsumer.getPrice("CS:BTC-USD");
        expectedErr = abi.encodeWithSelector(IPacketConsumer.SignalIdNotAvailable.selector, "CS:ETH-USD");
        vm.expectRevert(expectedErr);
        packetConsumer.getPrice("CS:ETH-USD");
        expectedErr = abi.encodeWithSelector(IPacketConsumer.SignalIdNotAvailable.selector, "CS:BAND-USD");
        vm.expectRevert(expectedErr);
        packetConsumer.getPrice("CS:BAND-USD");

        uint256 relayerBalance = address(this).balance;
        uint256 currentGas = gasleft();
        vm.expectEmit();
        emit ITunnelRouter.MessageProcessed(originatorHash, 1, true);
        tunnelRouter.relay(
            TSS_RAW_MESSAGE,
            SIGNATURE_NONCE_ADDR,
            MESSAGE_SIGNATURE
        );
        uint256 gasUsed = currentGas - gasleft();

        // After
        p = packetConsumer.getPrice("CS:BTC-USD");
        assertEq(p.price, referencePrices[0].price);
        assertEq(p.timestamp, referenceTimestamp);
        p = packetConsumer.getPrice("CS:ETH-USD");
        assertEq(p.price, referencePrices[1].price);
        assertEq(p.timestamp, referenceTimestamp);
        p = packetConsumer.getPrice("CS:BAND-USD");
        assertEq(p.price, referencePrices[2].price);
        assertEq(p.timestamp, referenceTimestamp);

        assertEq(tunnelRouter.sequence(originatorHash), 1);
        assertEq(tunnelRouter.isActive(originatorHash), true);

        uint256 feeGain = address(this).balance - relayerBalance;
        assertGt(feeGain, 0);

        uint256 gasUsedDuringProcessMsg = feeGain /
            gasPrice -
            tunnelRouter.additionalGasUsed();

        console.log(
            "gas used during process message: ",
            gasUsedDuringProcessMsg
        );
        console.log(
            "gas used during others step: ",
            gasUsed - gasUsedDuringProcessMsg
        );
    }

    function testRelayMessageConsumerDeactivated() public {
        // gasPrice is more than the user-defined gas fee
        uint256 gasPrice = 100 gwei;
        vm.txGasPrice(gasPrice);

        PacketConsumer.Price memory p;
        uint256 relayerBalance = address(this).balance;
        tunnelRouter.setGasFee(GasPriceTunnelRouter.GasFeeInfo(50 gwei));

        // Before
        bytes memory expectedErr = abi.encodeWithSelector(IPacketConsumer.SignalIdNotAvailable.selector, "CS:BTC-USD");
        vm.expectRevert(expectedErr);
        p = packetConsumer.getPrice("CS:BTC-USD");
        expectedErr = abi.encodeWithSelector(IPacketConsumer.SignalIdNotAvailable.selector, "CS:ETH-USD");
        vm.expectRevert(expectedErr);
        p = packetConsumer.getPrice("CS:ETH-USD");
        expectedErr = abi.encodeWithSelector(IPacketConsumer.SignalIdNotAvailable.selector, "CS:BAND-USD");
        vm.expectRevert(expectedErr);
        p = packetConsumer.getPrice("CS:BAND-USD");

        uint256 currentGas = gasleft();
        vm.expectEmit();
        emit ITunnelRouter.MessageProcessed(originatorHash, 1, true);
        tunnelRouter.relay(
            TSS_RAW_MESSAGE,
            SIGNATURE_NONCE_ADDR,
            MESSAGE_SIGNATURE
        );
        uint256 gasUsed = currentGas - gasleft();

        // After
        p = packetConsumer.getPrice("CS:BTC-USD");
        assertEq(p.price, referencePrices[0].price);
        assertEq(p.timestamp, referenceTimestamp);
        p = packetConsumer.getPrice("CS:ETH-USD");
        assertEq(p.price, referencePrices[1].price);
        assertEq(p.timestamp, referenceTimestamp);
        p = packetConsumer.getPrice("CS:BAND-USD");
        assertEq(p.price, referencePrices[2].price);
        assertEq(p.timestamp, referenceTimestamp);

        assertEq(tunnelRouter.sequence(originatorHash), 1);
        assertEq(tunnelRouter.isActive(originatorHash), false);

        uint256 feeGain = address(this).balance - relayerBalance;
        assertGt(feeGain, 0);

        uint256 gasUsedDuringProcessMsg = feeGain /
            tunnelRouter.gasFee() -
            tunnelRouter.additionalGasUsed();

        console.log(
            "gas used during process message: ",
            gasUsedDuringProcessMsg
        );
        console.log(
            "gas used during others step: ",
            gasUsed - gasUsedDuringProcessMsg
        );
    }

    function testRelayInvalidSequence() public {
        packetConsumer.deactivate(tunnelId);

        packetConsumer.activate{value: 0.01 ether}(tunnelId, 3);

        bytes memory expectedErr = abi.encodeWithSelector(
            ITunnelRouter.InvalidSequence.selector,
            4,
            1
        );
        vm.expectRevert(expectedErr);
        tunnelRouter.relay(
            TSS_RAW_MESSAGE,
            SIGNATURE_NONCE_ADDR,
            MESSAGE_SIGNATURE
        );
    }

    function testRelayInactiveTunnel() public {
        packetConsumer.deactivate(tunnelId);

        bytes memory expectedErr = abi.encodeWithSelector(
            ITunnelRouter.TunnelNotActive.selector,
            originatorHash
        );
        vm.expectRevert(expectedErr);
        tunnelRouter.relay(
            TSS_RAW_MESSAGE,
            SIGNATURE_NONCE_ADDR,
            MESSAGE_SIGNATURE
        );
    }

    function testRelayVaultNotEnoughToken() public {
        tunnelRouter.setGasFee(GasPriceTunnelRouter.GasFeeInfo(1 ether));
        vm.txGasPrice(1 ether);

        vm.expectRevert(); // underflow error
        tunnelRouter.relay(
            TSS_RAW_MESSAGE,
            SIGNATURE_NONCE_ADDR,
            MESSAGE_SIGNATURE
        );
    }

    function testReactivateAlreadyActive() public {
        bytes memory expectedErr = abi.encodeWithSelector(
            ITunnelRouter.TunnelAlreadyActive.selector,
            originatorHash
        );
        vm.expectRevert(expectedErr);
        packetConsumer.activate(tunnelId, 1);
    }

    function testSenderNotInWhitelist() public {
        bytes memory expectedErr = abi.encodeWithSelector(
            ITunnelRouter.SenderNotWhitelisted.selector,
            MOCK_SENDER
        );

        vm.expectRevert(expectedErr);
        vm.prank(MOCK_SENDER);

        tunnelRouter.relay(
            TSS_RAW_MESSAGE,
            SIGNATURE_NONCE_ADDR,
            MESSAGE_SIGNATURE
        );
    }

    function testSetWhitelistInvalidSender() public {
        bytes memory expectedErr = abi.encodeWithSelector(
            ITunnelRouter.InvalidSenderAddress.selector
        );

        vm.expectRevert(expectedErr);

        address[] memory whitelist = new address[](1);
        whitelist[0] = address(0);
        tunnelRouter.setWhitelist(whitelist, true);
    }

    function testNonAdminCannotGrantGasFeeUpdater() public {
        address[] memory accounts = new address[](1);
        accounts[0] = MOCK_VALID_GAS_FEE_UPDATER_ROLE;

        vm.prank(MOCK_VALID_GAS_FEE_UPDATER_ROLE);
        vm.expectRevert();
        tunnelRouter.grantGasFeeUpdater(accounts);
    }

    function testGrantGasFeeUpdaterRoleAllowsSetGasFee() public {
        vm.prank(MOCK_VALID_GAS_FEE_UPDATER_ROLE);
        vm.expectRevert();
        tunnelRouter.setGasFee(
            GasPriceTunnelRouter.GasFeeInfo({gasPrice: 2 gwei})
        );

        address[] memory accounts = new address[](1);
        accounts[0] = MOCK_VALID_GAS_FEE_UPDATER_ROLE;
        tunnelRouter.grantGasFeeUpdater(accounts);

        vm.prank(MOCK_VALID_GAS_FEE_UPDATER_ROLE);
        tunnelRouter.setGasFee(
            GasPriceTunnelRouter.GasFeeInfo({gasPrice: 2 gwei})
        );

        vm.prank(MOCK_INVALID_GAS_FEE_UPDATER_ROLE);
        vm.expectRevert();
        tunnelRouter.setGasFee(
            GasPriceTunnelRouter.GasFeeInfo({gasPrice: 2 gwei})
        );
    }

    function testRevokeGasFeeUpdaterRolePreventsSetGasFee() public {
        address[] memory accounts = new address[](1);
        accounts[0] = MOCK_VALID_GAS_FEE_UPDATER_ROLE;
        tunnelRouter.grantGasFeeUpdater(accounts);

        vm.prank(MOCK_VALID_GAS_FEE_UPDATER_ROLE);
        tunnelRouter.setGasFee(
            GasPriceTunnelRouter.GasFeeInfo({gasPrice: 2 gwei})
        );

        tunnelRouter.revokeGasFeeUpdater(accounts);

        vm.prank(MOCK_VALID_GAS_FEE_UPDATER_ROLE);
        vm.expectRevert();
        tunnelRouter.setGasFee(
            GasPriceTunnelRouter.GasFeeInfo({gasPrice: 2 gwei})
        );
    }

    receive() external payable {}
}<|MERGE_RESOLUTION|>--- conflicted
+++ resolved
@@ -34,18 +34,14 @@
         vault.initialize(address(this), address(0x00));
         tunnelRouter = new GasPriceTunnelRouter();
         tunnelRouter.initialize(
-<<<<<<< HEAD
-            tssVerifier, vault, address(this), 75000, 150000, 1, keccak256("bandchain"), keccak256("testnet-evm")
-=======
             tssVerifier,
             vault,
             address(this),
             75000,
-            75000,
+            150000,
             10,
             keccak256("bandchain"),
             keccak256("testnet-evm")
->>>>>>> 2e1fb0a9
         );
         address[] memory whitelist = new address[](1);
         whitelist[0] = address(this);
