--- conflicted
+++ resolved
@@ -57,14 +57,7 @@
      * @param flag A boolean value indicating the whitelist status of the address:
      * `true` if the address is added to the whitelist, `false` if removed.
      */
-<<<<<<< HEAD
-    event SetWhiteList(
-        address indexed sender,
-        bool flag
-    );
-=======
     event SetWhitelist(address indexed sender, bool flag);
->>>>>>> 39f513d7
 
     // ========================================
     // Custom Errors
@@ -117,15 +110,9 @@
     error InsufficientRemainingBalance(uint64 tunnelId, address addr);
 
     /**
-<<<<<<< HEAD
-     * @notice Reverts if the sender is not in whitelist.
-     */
-    error SenderNotInWhitelist(address addr);
-=======
      * @notice Reverts if the sender is not whitelisted.
      */
     error SenderNotWhitelisted(address addr);
->>>>>>> 39f513d7
 
     /**
      * @notice Reverts if the sender is address(0).
