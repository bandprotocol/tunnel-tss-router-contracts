--- conflicted
+++ resolved
@@ -47,11 +47,7 @@
 
     modifier onlyWhitelisted() {
         if (!isAllowed[msg.sender]) {
-<<<<<<< HEAD
-            revert SenderNotInWhitelist(msg.sender); 
-=======
             revert SenderNotWhitelisted(msg.sender); 
->>>>>>> 39f513d7
         }
         _;
     }
@@ -238,22 +234,12 @@
      * @dev Sets senders' address by given flag.
      */ 
     function setWhitelist(address[] memory senders, bool flag) external onlyOwner {
-<<<<<<< HEAD
         for (uint256 i = 0; i < senders.length; i++) {
-=======
-        for (uint256 i = 0; i < senders.length;) {
->>>>>>> 39f513d7
             if (senders[i] == address(0)) {
                 revert InvalidSenderAddress();
             }
             isAllowed[senders[i]] = flag;
-<<<<<<< HEAD
-            emit SetWhiteList(senders[i], flag);
-=======
             emit SetWhitelist(senders[i], flag);
-
-            unchecked { i++; }
->>>>>>> 39f513d7
         }
     }
 
