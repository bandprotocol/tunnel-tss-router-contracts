--- conflicted
+++ resolved
@@ -117,12 +117,6 @@
      * @dev Returns The tunnelRouter contract address.
      */
     function tunnelRouter() external view returns (address);
-<<<<<<< HEAD
-
-    /**
-     * @dev Returns The tunnelId of the contract.
-     */
-    function tunnelId() external view returns (uint64);
 
     /**
      * @dev Returns the price for the given string of signal, reverting if it does not exist.
@@ -137,6 +131,4 @@
      * @param _signalIds The list of signal IDs to retrieve prices for.
      */
     function getPriceBatch(string[] calldata _signalIds) external view returns (Price[] memory);
-=======
->>>>>>> 2e1fb0a9
 }